--- conflicted
+++ resolved
@@ -1406,23 +1406,14 @@
     <string name="sd_insert_summary" product="nosdcard">Insert USB storage for mounting</string>
     <!-- SD card & phone storage settings item summary that is displayed when no SD card is inserted -->
     <string name="sd_insert_summary" product="default">Insert an SD card for mounting</string>
-<<<<<<< HEAD
-=======
 
     <!-- Storage setting item that will mount USB storage if it unmounted. A user should never see this. [CHAR LIMIT=25] -->
     <string name="sd_mount" product="nosdcard">Mount USB storage</string>
->>>>>>> 92acdba0
-    <!-- SD card & phone storage settings item title that will result in the phone mounting the SD card. [CHAR LIMIT=25] -->
-    <string name="sd_mount" product="nosdcard">Mount shared storage</string>
     <!-- SD card & phone storage settings item title that will result in the phone mounting the SD card. -->
     <string name="sd_mount" product="default">Mount SD card</string>
-<<<<<<< HEAD
-    <!-- SD card & phone storage settings item title that will result in the phone mounting the SD card. [CHAR LIMIT=30] -->
-    <string name="sd_mount_summary" product="nosdcard">Mount the internal USB storage</string>
-=======
+
     <!-- Subtext for Mount USB storage in Storage settings. User should never see this. -->
     <string name="sd_mount_summary" product="nosdcard">Mount the USB storage</string>
->>>>>>> 92acdba0
     <!-- SD card & phone storage settings item title that will result in the phone mounting the SD card. -->
     <string name="sd_mount_summary" product="default">Mount the SD card</string>
     <!-- SD card & phone storage settings item title that will result in the phone formatting the USB storage.   [CHAR LIMIT=25] -->
