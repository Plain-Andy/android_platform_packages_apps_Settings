--- conflicted
+++ resolved
@@ -106,19 +106,17 @@
             android:title="@string/wifi_display_certification"
             android:summary="@string/wifi_display_certification_summary"/>
 
-<<<<<<< HEAD
         <CheckBoxPreference
             android:key="wifi_verbose_logging"
             android:title="@string/wifi_verbose_logging" />
             android:summary="@string/wifi_verbose_logging_summary"/>
-=======
+
         <ListPreference
             android:key="select_logd_size"
             android:title="@string/select_logd_size_title"
             android:dialogTitle="@string/select_logd_size_dialog_title"
             android:entries="@array/select_logd_size_titles"
             android:entryValues="@array/select_logd_size_values" />
->>>>>>> c2c64a31
 
     </PreferenceCategory>
 
