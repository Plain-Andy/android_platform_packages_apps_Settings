/*
 * Copyright (C) 2010 The Android Open Source Project
 *
 * Licensed under the Apache License, Version 2.0 (the "License");
 * you may not use this file except in compliance with the License.
 * You may obtain a copy of the License at
 *
 *      http://www.apache.org/licenses/LICENSE-2.0
 *
 * Unless required by applicable law or agreed to in writing, software
 * distributed under the License is distributed on an "AS IS" BASIS,
 * WITHOUT WARRANTIES OR CONDITIONS OF ANY KIND, either express or implied.
 * See the License for the specific language governing permissions and
 * limitations under the License.
 */

package com.android.settings;

import android.app.Activity;
import android.app.PendingIntent;
import android.app.admin.DevicePolicyManager;
import android.content.Context;
import android.content.Intent;
import android.content.pm.UserInfo;
import android.os.Bundle;
import android.os.Process;
import android.os.UserHandle;
import android.os.UserManager;
import android.preference.Preference;
import android.preference.PreferenceScreen;
import android.security.KeyStore;
import android.util.EventLog;
import android.util.MutableBoolean;
import android.view.LayoutInflater;
import android.view.View;
import android.view.ViewGroup;
import android.widget.ListView;

import com.android.internal.widget.LockPatternUtils;

import java.util.List;

<<<<<<< HEAD
import libcore.util.MutableBoolean;

public class ChooseLockGeneric extends SettingsActivity {
=======
public class ChooseLockGeneric extends PreferenceActivity {
>>>>>>> f90b5141

    @Override
    public Intent getIntent() {
        Intent modIntent = new Intent(super.getIntent());
        modIntent.putExtra(EXTRA_SHOW_FRAGMENT, ChooseLockGenericFragment.class.getName());
        modIntent.putExtra(EXTRA_NO_HEADERS, true);
        return modIntent;
    }

    @Override
    protected boolean isValidFragment(String fragmentName) {
        if (ChooseLockGenericFragment.class.getName().equals(fragmentName)) return true;
        return false;
    }

    public static class InternalActivity extends ChooseLockGeneric {
    }

    public static class ChooseLockGenericFragment extends SettingsPreferenceFragment {
        private static final int MIN_PASSWORD_LENGTH = 4;
        private static final String KEY_UNLOCK_BACKUP_INFO = "unlock_backup_info";
        private static final String KEY_UNLOCK_SET_OFF = "unlock_set_off";
        private static final String KEY_UNLOCK_SET_NONE = "unlock_set_none";
        private static final String KEY_UNLOCK_SET_BIOMETRIC_WEAK = "unlock_set_biometric_weak";
        private static final String KEY_UNLOCK_SET_PIN = "unlock_set_pin";
        private static final String KEY_UNLOCK_SET_PASSWORD = "unlock_set_password";
        private static final String KEY_UNLOCK_SET_PATTERN = "unlock_set_pattern";
        private static final int CONFIRM_EXISTING_REQUEST = 100;
        private static final int FALLBACK_REQUEST = 101;
        private static final String PASSWORD_CONFIRMED = "password_confirmed";
        private static final String CONFIRM_CREDENTIALS = "confirm_credentials";
        private static final String WAITING_FOR_CONFIRMATION = "waiting_for_confirmation";
        private static final String FINISH_PENDING = "finish_pending";
        public static final String MINIMUM_QUALITY_KEY = "minimum_quality";

        private static final boolean ALWAY_SHOW_TUTORIAL = true;

        private ChooseLockSettingsHelper mChooseLockSettingsHelper;
        private DevicePolicyManager mDPM;
        private KeyStore mKeyStore;
        private boolean mPasswordConfirmed = false;
        private boolean mWaitingForConfirmation = false;
        private boolean mFinishPending = false;

        @Override
        public void onCreate(Bundle savedInstanceState) {
            super.onCreate(savedInstanceState);

            mDPM = (DevicePolicyManager) getSystemService(Context.DEVICE_POLICY_SERVICE);
            mKeyStore = KeyStore.getInstance();
            mChooseLockSettingsHelper = new ChooseLockSettingsHelper(this.getActivity());

            // Defaults to needing to confirm credentials
            final boolean confirmCredentials = getActivity().getIntent()
                .getBooleanExtra(CONFIRM_CREDENTIALS, true);
            if (getActivity() instanceof ChooseLockGeneric.InternalActivity) {
                mPasswordConfirmed = !confirmCredentials;
            }

            if (savedInstanceState != null) {
                mPasswordConfirmed = savedInstanceState.getBoolean(PASSWORD_CONFIRMED);
                mWaitingForConfirmation = savedInstanceState.getBoolean(WAITING_FOR_CONFIRMATION);
                mFinishPending = savedInstanceState.getBoolean(FINISH_PENDING);
            }

            if (mPasswordConfirmed) {
                updatePreferencesOrFinish();
            } else if (!mWaitingForConfirmation) {
                ChooseLockSettingsHelper helper =
                        new ChooseLockSettingsHelper(this.getActivity(), this);
                if (!helper.launchConfirmationActivity(CONFIRM_EXISTING_REQUEST, null, null)) {
                    mPasswordConfirmed = true; // no password set, so no need to confirm
                    updatePreferencesOrFinish();
                } else {
                    mWaitingForConfirmation = true;
                }
            }
        }

        @Override
        public void onResume() {
            super.onResume();
            if (mFinishPending) {
                mFinishPending = false;
                finish();
            }
        }

        @Override
        public boolean onPreferenceTreeClick(PreferenceScreen preferenceScreen,
                Preference preference) {
            final String key = preference.getKey();
            boolean handled = true;

            EventLog.writeEvent(EventLogTags.LOCK_SCREEN_TYPE, key);

            if (KEY_UNLOCK_SET_OFF.equals(key)) {
                updateUnlockMethodAndFinish(
                        DevicePolicyManager.PASSWORD_QUALITY_UNSPECIFIED, true);
            } else if (KEY_UNLOCK_SET_NONE.equals(key)) {
                updateUnlockMethodAndFinish(
                        DevicePolicyManager.PASSWORD_QUALITY_UNSPECIFIED, false);
            } else if (KEY_UNLOCK_SET_BIOMETRIC_WEAK.equals(key)) {
                updateUnlockMethodAndFinish(
                        DevicePolicyManager.PASSWORD_QUALITY_BIOMETRIC_WEAK, false);
            }else if (KEY_UNLOCK_SET_PATTERN.equals(key)) {
                updateUnlockMethodAndFinish(
                        DevicePolicyManager.PASSWORD_QUALITY_SOMETHING, false);
            } else if (KEY_UNLOCK_SET_PIN.equals(key)) {
                updateUnlockMethodAndFinish(
                        DevicePolicyManager.PASSWORD_QUALITY_NUMERIC, false);
            } else if (KEY_UNLOCK_SET_PASSWORD.equals(key)) {
                updateUnlockMethodAndFinish(
                        DevicePolicyManager.PASSWORD_QUALITY_ALPHABETIC, false);
            } else {
                handled = false;
            }
            return handled;
        }

        @Override
        public View onCreateView(LayoutInflater inflater, ViewGroup container,
                Bundle savedInstanceState) {
            View v = super.onCreateView(inflater, container, savedInstanceState);
            final boolean onlyShowFallback = getActivity().getIntent()
                    .getBooleanExtra(LockPatternUtils.LOCKSCREEN_BIOMETRIC_WEAK_FALLBACK, false);
            if (onlyShowFallback) {
                View header = v.inflate(getActivity(),
                        R.layout.weak_biometric_fallback_header, null);
                ((ListView) v.findViewById(android.R.id.list)).addHeaderView(header, null, false);
            }

            return v;
        }

        @Override
        public void onActivityResult(int requestCode, int resultCode, Intent data) {
            super.onActivityResult(requestCode, resultCode, data);
            mWaitingForConfirmation = false;
            if (requestCode == CONFIRM_EXISTING_REQUEST && resultCode == Activity.RESULT_OK) {
                mPasswordConfirmed = true;
                updatePreferencesOrFinish();
            } else if(requestCode == FALLBACK_REQUEST) {
                mChooseLockSettingsHelper.utils().deleteTempGallery();
                getActivity().setResult(resultCode);
                finish();
            } else {
                getActivity().setResult(Activity.RESULT_CANCELED);
                finish();
            }
        }

        @Override
        public void onSaveInstanceState(Bundle outState) {
            super.onSaveInstanceState(outState);
            // Saved so we don't force user to re-enter their password if configuration changes
            outState.putBoolean(PASSWORD_CONFIRMED, mPasswordConfirmed);
            outState.putBoolean(WAITING_FOR_CONFIRMATION, mWaitingForConfirmation);
            outState.putBoolean(FINISH_PENDING, mFinishPending);
        }

        private void updatePreferencesOrFinish() {
            Intent intent = getActivity().getIntent();
            int quality = intent.getIntExtra(LockPatternUtils.PASSWORD_TYPE_KEY, -1);
            if (quality == -1) {
                // If caller didn't specify password quality, show UI and allow the user to choose.
                quality = intent.getIntExtra(MINIMUM_QUALITY_KEY, -1);
                MutableBoolean allowBiometric = new MutableBoolean(false);
                quality = upgradeQuality(quality, allowBiometric);
                final PreferenceScreen prefScreen = getPreferenceScreen();
                if (prefScreen != null) {
                    prefScreen.removeAll();
                }
                addPreferencesFromResource(R.xml.security_settings_picker);
                disableUnusablePreferences(quality, allowBiometric);
            } else {
                updateUnlockMethodAndFinish(quality, false);
            }
        }

        /** increases the quality if necessary, and returns whether biometric is allowed */
        private int upgradeQuality(int quality, MutableBoolean allowBiometric) {
            quality = upgradeQualityForDPM(quality);
            quality = upgradeQualityForKeyStore(quality);
            return quality;
        }

        private int upgradeQualityForDPM(int quality) {
            // Compare min allowed password quality
            int minQuality = mDPM.getPasswordQuality(null);
            if (quality < minQuality) {
                quality = minQuality;
            }
            return quality;
        }

        private int upgradeQualityForKeyStore(int quality) {
            if (!mKeyStore.isEmpty()) {
                if (quality < CredentialStorage.MIN_PASSWORD_QUALITY) {
                    quality = CredentialStorage.MIN_PASSWORD_QUALITY;
                }
            }
            return quality;
        }

        /***
         * Disables preferences that are less secure than required quality.
         *
         * @param quality the requested quality.
         */
        private void disableUnusablePreferences(final int quality, MutableBoolean allowBiometric) {
            final PreferenceScreen entries = getPreferenceScreen();
            final boolean onlyShowFallback = getActivity().getIntent()
                    .getBooleanExtra(LockPatternUtils.LOCKSCREEN_BIOMETRIC_WEAK_FALLBACK, false);
            final boolean weakBiometricAvailable =
                    mChooseLockSettingsHelper.utils().isBiometricWeakInstalled();

            // if there are multiple users, disable "None" setting
            UserManager mUm = (UserManager) getSystemService(Context.USER_SERVICE);
            List<UserInfo> users = mUm.getUsers(true);
            final boolean singleUser = users.size() == 1;

            for (int i = entries.getPreferenceCount() - 1; i >= 0; --i) {
                Preference pref = entries.getPreference(i);
                if (pref instanceof PreferenceScreen) {
                    final String key = ((PreferenceScreen) pref).getKey();
                    boolean enabled = true;
                    boolean visible = true;
                    if (KEY_UNLOCK_SET_OFF.equals(key)) {
                        enabled = quality <= DevicePolicyManager.PASSWORD_QUALITY_UNSPECIFIED;
                        visible = singleUser; // don't show when there's more than 1 user
                    } else if (KEY_UNLOCK_SET_NONE.equals(key)) {
                        enabled = quality <= DevicePolicyManager.PASSWORD_QUALITY_UNSPECIFIED;
                    } else if (KEY_UNLOCK_SET_BIOMETRIC_WEAK.equals(key)) {
                        enabled = quality <= DevicePolicyManager.PASSWORD_QUALITY_BIOMETRIC_WEAK ||
                                allowBiometric.value;
                        visible = weakBiometricAvailable; // If not available, then don't show it.
                    } else if (KEY_UNLOCK_SET_PATTERN.equals(key)) {
                        enabled = quality <= DevicePolicyManager.PASSWORD_QUALITY_SOMETHING;
                    } else if (KEY_UNLOCK_SET_PIN.equals(key)) {
                        enabled = quality <= DevicePolicyManager.PASSWORD_QUALITY_NUMERIC;
                    } else if (KEY_UNLOCK_SET_PASSWORD.equals(key)) {
                        enabled = quality <= DevicePolicyManager.PASSWORD_QUALITY_COMPLEX;
                    }
                    if (!visible || (onlyShowFallback && !allowedForFallback(key))) {
                        entries.removePreference(pref);
                    } else if (!enabled) {
                        pref.setSummary(R.string.unlock_set_unlock_disabled_summary);
                        pref.setEnabled(false);
                    }
                }
            }
        }

        /**
         * Check whether the key is allowed for fallback (e.g. bio sensor). Returns true if it's
         * supported as a backup.
         *
         * @param key
         * @return true if allowed
         */
        private boolean allowedForFallback(String key) {
            return KEY_UNLOCK_BACKUP_INFO.equals(key)  ||
                    KEY_UNLOCK_SET_PATTERN.equals(key) || KEY_UNLOCK_SET_PIN.equals(key);
        }

        private Intent getBiometricSensorIntent() {
            Intent fallBackIntent = new Intent().setClass(getActivity(),
                    ChooseLockGeneric.InternalActivity.class);
            fallBackIntent.putExtra(LockPatternUtils.LOCKSCREEN_BIOMETRIC_WEAK_FALLBACK, true);
            fallBackIntent.putExtra(CONFIRM_CREDENTIALS, false);
            fallBackIntent.putExtra(EXTRA_SHOW_FRAGMENT_TITLE,
                    R.string.backup_lock_settings_picker_title);

            boolean showTutorial = ALWAY_SHOW_TUTORIAL ||
                    !mChooseLockSettingsHelper.utils().isBiometricWeakEverChosen();
            Intent intent = new Intent();
            intent.setClassName("com.android.facelock", "com.android.facelock.SetupIntro");
            intent.putExtra("showTutorial", showTutorial);
            PendingIntent pending = PendingIntent.getActivity(getActivity(), 0, fallBackIntent, 0);
            intent.putExtra("PendingIntent", pending);
            return intent;
        }

        /**
         * Invokes an activity to change the user's pattern, password or PIN based on given quality
         * and minimum quality specified by DevicePolicyManager. If quality is
         * {@link DevicePolicyManager#PASSWORD_QUALITY_UNSPECIFIED}, password is cleared.
         *
         * @param quality the desired quality. Ignored if DevicePolicyManager requires more security
         * @param disabled whether or not to show LockScreen at all. Only meaningful when quality is
         * {@link DevicePolicyManager#PASSWORD_QUALITY_UNSPECIFIED}
         */
        void updateUnlockMethodAndFinish(int quality, boolean disabled) {
            // Sanity check. We should never get here without confirming user's existing password.
            if (!mPasswordConfirmed) {
                throw new IllegalStateException("Tried to update password without confirming it");
            }

            final boolean isFallback = getActivity().getIntent()
                .getBooleanExtra(LockPatternUtils.LOCKSCREEN_BIOMETRIC_WEAK_FALLBACK, false);

            quality = upgradeQuality(quality, null);

            if (quality >= DevicePolicyManager.PASSWORD_QUALITY_NUMERIC) {
                int minLength = mDPM.getPasswordMinimumLength(null);
                if (minLength < MIN_PASSWORD_LENGTH) {
                    minLength = MIN_PASSWORD_LENGTH;
                }
                final int maxLength = mDPM.getPasswordMaximumLength(quality);
                Intent intent = new Intent().setClass(getActivity(), ChooseLockPassword.class);
                intent.putExtra(LockPatternUtils.PASSWORD_TYPE_KEY, quality);
                intent.putExtra(ChooseLockPassword.PASSWORD_MIN_KEY, minLength);
                intent.putExtra(ChooseLockPassword.PASSWORD_MAX_KEY, maxLength);
                intent.putExtra(CONFIRM_CREDENTIALS, false);
                intent.putExtra(LockPatternUtils.LOCKSCREEN_BIOMETRIC_WEAK_FALLBACK,
                        isFallback);
                if (isFallback) {
                    startActivityForResult(intent, FALLBACK_REQUEST);
                    return;
                } else {
                    mFinishPending = true;
                    intent.addFlags(Intent.FLAG_ACTIVITY_FORWARD_RESULT);
                    startActivity(intent);
                }
            } else if (quality == DevicePolicyManager.PASSWORD_QUALITY_SOMETHING) {
                Intent intent = new Intent(getActivity(), ChooseLockPattern.class);
                intent.putExtra("key_lock_method", "pattern");
                intent.putExtra(CONFIRM_CREDENTIALS, false);
                intent.putExtra(LockPatternUtils.LOCKSCREEN_BIOMETRIC_WEAK_FALLBACK,
                        isFallback);
                if (isFallback) {
                    startActivityForResult(intent, FALLBACK_REQUEST);
                    return;
                } else {
                    mFinishPending = true;
                    intent.addFlags(Intent.FLAG_ACTIVITY_FORWARD_RESULT);
                    startActivity(intent);
                }
            } else if (quality == DevicePolicyManager.PASSWORD_QUALITY_BIOMETRIC_WEAK) {
                Intent intent = getBiometricSensorIntent();
                mFinishPending = true;
                startActivity(intent);
            } else if (quality == DevicePolicyManager.PASSWORD_QUALITY_UNSPECIFIED) {
                mChooseLockSettingsHelper.utils().clearLock(false);
                mChooseLockSettingsHelper.utils().setLockScreenDisabled(disabled);
                getActivity().setResult(Activity.RESULT_OK);
                finish();
            } else {
                finish();
            }
        }

        @Override
        protected int getHelpResource() {
            return R.string.help_url_choose_lockscreen;
        }

    }
}<|MERGE_RESOLUTION|>--- conflicted
+++ resolved
@@ -40,13 +40,7 @@
 
 import java.util.List;
 
-<<<<<<< HEAD
-import libcore.util.MutableBoolean;
-
 public class ChooseLockGeneric extends SettingsActivity {
-=======
-public class ChooseLockGeneric extends PreferenceActivity {
->>>>>>> f90b5141
 
     @Override
     public Intent getIntent() {
