--- conflicted
+++ resolved
@@ -457,31 +457,8 @@
        }
        
         public void onGetStatsCompleted(PackageStats pStats, boolean pSucceeded) {
-<<<<<<< HEAD
-            AppInfo appInfo = null;
-            Bundle data = new Bundle();
-            if (pStats != null) {
-                data.putString(ATTR_PKG_NAME, pStats.packageName);
-                if(pSucceeded) {
-                    if (localLOGV) Log.i(TAG, "onGetStatsCompleted::"+pStats.packageName+", ("+
-                            pStats.cacheSize+","+
-                            pStats.codeSize+", "+pStats.dataSize);
-                    data.putParcelable(ATTR_APP_PKG_STATS, pStats);
-                }
-            }
-
-            if(!pSucceeded || pStats == null) {
-                Log.w(TAG, "Invalid package stats from PackageManager");
-            }
-
-            //post message to Handler
-            Message msg = mHandler.obtainMessage(mMsgId, data);
-            msg.setData(data);
-            mHandler.sendMessage(msg);
-=======
             succeeded = pSucceeded;
             stats = pStats;
->>>>>>> e0b5f33c
             mCount.countDown();
         }
     }
