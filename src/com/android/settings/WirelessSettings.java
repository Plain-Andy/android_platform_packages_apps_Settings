/*
 * Copyright (C) 2009 The Android Open Source Project
 *
 * Licensed under the Apache License, Version 2.0 (the "License");
 * you may not use this file except in compliance with the License.
 * You may obtain a copy of the License at
 *
 *      http://www.apache.org/licenses/LICENSE-2.0
 *
 * Unless required by applicable law or agreed to in writing, software
 * distributed under the License is distributed on an "AS IS" BASIS,
 * WITHOUT WARRANTIES OR CONDITIONS OF ANY KIND, either express or implied.
 * See the License for the specific language governing permissions and
 * limitations under the License.
 */

package com.android.settings;


import android.app.Activity;
import android.app.AlertDialog;
import android.app.Dialog;
import android.app.admin.DevicePolicyManager;
import android.content.ComponentName;
import android.content.Context;
import android.content.DialogInterface;
import android.content.Intent;
import android.content.pm.PackageManager;
import android.content.pm.PackageManager.NameNotFoundException;
import android.content.res.Resources;
import android.graphics.drawable.Drawable;
import android.net.ConnectivityManager;
import android.net.NetworkInfo;
import android.nfc.NfcAdapter;
import android.os.Bundle;
import android.os.SystemProperties;
import android.os.UserHandle;
import android.preference.CheckBoxPreference;
import android.preference.Preference;
import android.preference.Preference.OnPreferenceChangeListener;
import android.preference.PreferenceScreen;
import android.provider.Settings;
import android.telephony.TelephonyManager;
import android.text.TextUtils;
import android.util.Log;

import com.android.internal.telephony.SmsApplication;
import com.android.internal.telephony.SmsApplication.SmsApplicationData;
import com.android.internal.telephony.TelephonyIntents;
import com.android.internal.telephony.TelephonyProperties;
import com.android.settings.nfc.NfcEnabler;

import java.util.Collection;

public class WirelessSettings extends RestrictedSettingsFragment
        implements OnPreferenceChangeListener {
    private static final String TAG = "WirelessSettings";

    private static final String KEY_TOGGLE_AIRPLANE = "toggle_airplane";
    private static final String KEY_TOGGLE_NFC = "toggle_nfc";
    private static final String KEY_WIMAX_SETTINGS = "wimax_settings";
    private static final String KEY_ANDROID_BEAM_SETTINGS = "android_beam_settings";
    private static final String KEY_VPN_SETTINGS = "vpn_settings";
    private static final String KEY_TETHER_SETTINGS = "tether_settings";
    private static final String KEY_PROXY_SETTINGS = "proxy_settings";
    private static final String KEY_MOBILE_NETWORK_SETTINGS = "mobile_network_settings";
    private static final String KEY_MANAGE_MOBILE_PLAN = "manage_mobile_plan";
    private static final String KEY_SMS_APPLICATION = "sms_application";
    private static final String KEY_TOGGLE_NSD = "toggle_nsd"; //network service discovery
    private static final String KEY_CELL_BROADCAST_SETTINGS = "cell_broadcast_settings";

    public static final String EXIT_ECM_RESULT = "exit_ecm_result";
    public static final int REQUEST_CODE_EXIT_ECM = 1;

    private AirplaneModeEnabler mAirplaneModeEnabler;
    private CheckBoxPreference mAirplaneModePreference;
    private NfcEnabler mNfcEnabler;
    private NfcAdapter mNfcAdapter;
    private NsdEnabler mNsdEnabler;

    private ConnectivityManager mCm;
    private TelephonyManager mTm;

    private static final int MANAGE_MOBILE_PLAN_DIALOG_ID = 1;
    private static final String SAVED_MANAGE_MOBILE_PLAN_MSG = "mManageMobilePlanMessage";

    private SmsListPreference mSmsApplicationPreference;

    public WirelessSettings() {
        super(null);
    }
    /**
     * Invoked on each preference click in this hierarchy, overrides
     * PreferenceActivity's implementation.  Used to make sure we track the
     * preference click events.
     */
    @Override
    public boolean onPreferenceTreeClick(PreferenceScreen preferenceScreen, Preference preference) {
        if (ensurePinRestrictedPreference(preference)) {
            return true;
        }
        log("onPreferenceTreeClick: preference=" + preference);
        if (preference == mAirplaneModePreference && Boolean.parseBoolean(
                SystemProperties.get(TelephonyProperties.PROPERTY_INECM_MODE))) {
            // In ECM mode launch ECM app dialog
            startActivityForResult(
                new Intent(TelephonyIntents.ACTION_SHOW_NOTICE_ECM_BLOCK_OTHERS, null),
                REQUEST_CODE_EXIT_ECM);
            return true;
        } else if (preference == findPreference(KEY_MANAGE_MOBILE_PLAN)) {
            onManageMobilePlanClick();
        }
        // Let the intents be launched by the Preference manager
        return super.onPreferenceTreeClick(preferenceScreen, preference);
    }

    private String mManageMobilePlanMessage;
    private static final String CONNECTED_TO_PROVISIONING_NETWORK_ACTION
            = "com.android.server.connectivityservice.CONNECTED_TO_PROVISIONING_NETWORK_ACTION";
    public void onManageMobilePlanClick() {
        log("onManageMobilePlanClick:");
        mManageMobilePlanMessage = null;
        Resources resources = getActivity().getResources();

        NetworkInfo ni = mCm.getProvisioningOrActiveNetworkInfo();
        if (mTm.hasIccCard() && (ni != null)) {
            // Get provisioning URL
            String url = mCm.getMobileProvisioningUrl();
            if (!TextUtils.isEmpty(url)) {
                Intent intent = new Intent(CONNECTED_TO_PROVISIONING_NETWORK_ACTION);
                intent.putExtra("EXTRA_URL", url);
                Context context = getActivity().getBaseContext();
                context.sendBroadcast(intent);
                mManageMobilePlanMessage = null;
            } else {
                // No provisioning URL
                String operatorName = mTm.getSimOperatorName();
                if (TextUtils.isEmpty(operatorName)) {
                    // Use NetworkOperatorName as second choice in case there is no
                    // SPN (Service Provider Name on the SIM). Such as with T-mobile.
                    operatorName = mTm.getNetworkOperatorName();
                    if (TextUtils.isEmpty(operatorName)) {
                        mManageMobilePlanMessage = resources.getString(
                                R.string.mobile_unknown_sim_operator);
                    } else {
                        mManageMobilePlanMessage = resources.getString(
                                R.string.mobile_no_provisioning_url, operatorName);
                    }
                } else {
                    mManageMobilePlanMessage = resources.getString(
                            R.string.mobile_no_provisioning_url, operatorName);
                }
            }
        } else if (mTm.hasIccCard() == false) {
            // No sim card
            mManageMobilePlanMessage = resources.getString(R.string.mobile_insert_sim_card);
        } else {
            // NetworkInfo is null, there is no connection
            mManageMobilePlanMessage = resources.getString(R.string.mobile_connect_to_internet);
        }
        if (!TextUtils.isEmpty(mManageMobilePlanMessage)) {
            log("onManageMobilePlanClick: message=" + mManageMobilePlanMessage);
            showDialog(MANAGE_MOBILE_PLAN_DIALOG_ID);
        }
    }

    private void updateSmsApplicationSetting() {
        log("updateSmsApplicationSetting:");
        ComponentName appName = SmsApplication.getDefaultSmsApplication(getActivity(), true);
        if (appName != null) {
            String packageName = appName.getPackageName();

            CharSequence[] values = mSmsApplicationPreference.getEntryValues();
            for (int i = 0; i < values.length; i++) {
                if (packageName.contentEquals(values[i])) {
                    mSmsApplicationPreference.setValueIndex(i);
                    mSmsApplicationPreference.setSummary(mSmsApplicationPreference.getEntries()[i]);
                    break;
                }
            }
        }
    }

    private void initSmsApplicationSetting() {
        log("initSmsApplicationSetting:");
        Collection<SmsApplicationData> smsApplications =
                SmsApplication.getApplicationCollection(getActivity());

        // If the list is empty the dialog will be empty, but we will not crash.
        int count = smsApplications.size();
        CharSequence[] entries = new CharSequence[count];
        CharSequence[] entryValues = new CharSequence[count];
        Drawable[] entryImages = new Drawable[count];

        PackageManager packageManager = getPackageManager();
        int i = 0;
        for (SmsApplicationData smsApplicationData : smsApplications) {
            entries[i] = smsApplicationData.mApplicationName;
            entryValues[i] = smsApplicationData.mPackageName;
            try {
                entryImages[i] = packageManager.getApplicationIcon(smsApplicationData.mPackageName);
            } catch (NameNotFoundException e) {
                entryImages[i] = packageManager.getDefaultActivityIcon();
            }
            i++;
        }
        mSmsApplicationPreference.setEntries(entries);
        mSmsApplicationPreference.setEntryValues(entryValues);
        mSmsApplicationPreference.setEntryDrawables(entryImages);
        updateSmsApplicationSetting();
    }

    @Override
    public Dialog onCreateDialog(int dialogId) {
        log("onCreateDialog: dialogId=" + dialogId);
        switch (dialogId) {
            case MANAGE_MOBILE_PLAN_DIALOG_ID:
                return new AlertDialog.Builder(getActivity())
                            .setMessage(mManageMobilePlanMessage)
                            .setCancelable(false)
                            .setPositiveButton(com.android.internal.R.string.ok,
                                    new DialogInterface.OnClickListener() {
                                @Override
                                public void onClick(DialogInterface dialog, int id) {
                                    log("MANAGE_MOBILE_PLAN_DIALOG.onClickListener id=" + id);
                                    mManageMobilePlanMessage = null;
                                }
                            })
                            .create();
        }
        return super.onCreateDialog(dialogId);
    }

    private void log(String s) {
        Log.d(TAG, s);
    }

    public static boolean isRadioAllowed(Context context, String type) {
        if (!AirplaneModeEnabler.isAirplaneModeOn(context)) {
            return true;
        }
        // Here we use the same logic in onCreate().
        String toggleable = Settings.Global.getString(context.getContentResolver(),
                Settings.Global.AIRPLANE_MODE_TOGGLEABLE_RADIOS);
        return toggleable != null && toggleable.contains(type);
    }

    private boolean isSmsSupported() {
        // Some tablet has sim card but could not do telephony operations. Skip those.
        return (mTm.getPhoneType() != TelephonyManager.PHONE_TYPE_NONE);
    }

    @Override
    public void onCreate(Bundle savedInstanceState) {
        super.onCreate(savedInstanceState);
        if (savedInstanceState != null) {
            mManageMobilePlanMessage = savedInstanceState.getString(SAVED_MANAGE_MOBILE_PLAN_MSG);
        }
        log("onCreate: mManageMobilePlanMessage=" + mManageMobilePlanMessage);

        mCm = (ConnectivityManager) getSystemService(Context.CONNECTIVITY_SERVICE);
        mTm = (TelephonyManager) getSystemService(Context.TELEPHONY_SERVICE);

        addPreferencesFromResource(R.xml.wireless_settings);

        final boolean isSecondaryUser = UserHandle.myUserId() != UserHandle.USER_OWNER;

        final Activity activity = getActivity();
        mAirplaneModePreference = (CheckBoxPreference) findPreference(KEY_TOGGLE_AIRPLANE);
        CheckBoxPreference nfc = (CheckBoxPreference) findPreference(KEY_TOGGLE_NFC);
        PreferenceScreen androidBeam = (PreferenceScreen) findPreference(KEY_ANDROID_BEAM_SETTINGS);
        CheckBoxPreference nsd = (CheckBoxPreference) findPreference(KEY_TOGGLE_NSD);

        mAirplaneModeEnabler = new AirplaneModeEnabler(activity, mAirplaneModePreference);
        mNfcEnabler = new NfcEnabler(activity, nfc, androidBeam);

        mSmsApplicationPreference = (SmsListPreference) findPreference(KEY_SMS_APPLICATION);
        mSmsApplicationPreference.setOnPreferenceChangeListener(this);
        initSmsApplicationSetting();

        // Remove NSD checkbox by default
        getPreferenceScreen().removePreference(nsd);
        //mNsdEnabler = new NsdEnabler(activity, nsd);

        String toggleable = Settings.Global.getString(activity.getContentResolver(),
                Settings.Global.AIRPLANE_MODE_TOGGLEABLE_RADIOS);

        //enable/disable wimax depending on the value in config.xml
        boolean isWimaxEnabled = !isSecondaryUser && this.getResources().getBoolean(
                com.android.internal.R.bool.config_wimaxEnabled);
        if (!isWimaxEnabled) {
            PreferenceScreen root = getPreferenceScreen();
            Preference ps = (Preference) findPreference(KEY_WIMAX_SETTINGS);
            if (ps != null) root.removePreference(ps);
        } else {
            if (toggleable == null || !toggleable.contains(Settings.Global.RADIO_WIMAX )
                    && isWimaxEnabled) {
                Preference ps = (Preference) findPreference(KEY_WIMAX_SETTINGS);
                ps.setDependency(KEY_TOGGLE_AIRPLANE);
            }
        }
        protectByRestrictions(KEY_WIMAX_SETTINGS);

        // Manually set dependencies for Wifi when not toggleable.
        if (toggleable == null || !toggleable.contains(Settings.Global.RADIO_WIFI)) {
            findPreference(KEY_VPN_SETTINGS).setDependency(KEY_TOGGLE_AIRPLANE);
        }
        if (isSecondaryUser) { // Disable VPN
            removePreference(KEY_VPN_SETTINGS);
        }
        protectByRestrictions(KEY_VPN_SETTINGS);
        // Manually set dependencies for Bluetooth when not toggleable.
        if (toggleable == null || !toggleable.contains(Settings.Global.RADIO_BLUETOOTH)) {
            // No bluetooth-dependent items in the list. Code kept in case one is added later.
        }

        // Manually set dependencies for NFC when not toggleable.
        if (toggleable == null || !toggleable.contains(Settings.Global.RADIO_NFC)) {
            findPreference(KEY_TOGGLE_NFC).setDependency(KEY_TOGGLE_AIRPLANE);
            findPreference(KEY_ANDROID_BEAM_SETTINGS).setDependency(KEY_TOGGLE_AIRPLANE);
        }

        // Remove NFC if its not available
        mNfcAdapter = NfcAdapter.getDefaultAdapter(activity);
        if (mNfcAdapter == null) {
            getPreferenceScreen().removePreference(nfc);
            getPreferenceScreen().removePreference(androidBeam);
            mNfcEnabler = null;
        }

        // Remove Mobile Network Settings and Manage Mobile Plan if it's a wifi-only device.
        if (isSecondaryUser || Utils.isWifiOnly(getActivity())) {
            removePreference(KEY_MOBILE_NETWORK_SETTINGS);
            removePreference(KEY_MANAGE_MOBILE_PLAN);
        }
<<<<<<< HEAD
=======
        // Remove Mobile Network Settings and Manage Mobile Plan
        // if config_show_mobile_plan sets false.
        boolean isMobilePlanEnabled = this.getResources().getBoolean(
                R.bool.config_show_mobile_plan);
        if (!isMobilePlanEnabled) {
            Preference pref = findPreference(KEY_MANAGE_MOBILE_PLAN);
            if (pref != null) {
                removePreference(KEY_MANAGE_MOBILE_PLAN);
            }
        }
>>>>>>> f9ca318a
        protectByRestrictions(KEY_MOBILE_NETWORK_SETTINGS);
        protectByRestrictions(KEY_MANAGE_MOBILE_PLAN);

        // Remove SMS Application if the device does not support SMS
        if (!isSmsSupported()) {
            removePreference(KEY_SMS_APPLICATION);
        }

        // Remove Airplane Mode settings if it's a stationary device such as a TV.
        if (getActivity().getPackageManager().hasSystemFeature(PackageManager.FEATURE_TELEVISION)) {
            removePreference(KEY_TOGGLE_AIRPLANE);
        }

        // Enable Proxy selector settings if allowed.
        Preference mGlobalProxy = findPreference(KEY_PROXY_SETTINGS);
        DevicePolicyManager mDPM = (DevicePolicyManager)
                activity.getSystemService(Context.DEVICE_POLICY_SERVICE);
        // proxy UI disabled until we have better app support
        getPreferenceScreen().removePreference(mGlobalProxy);
        mGlobalProxy.setEnabled(mDPM.getGlobalProxyAdmin() == null);

        // Disable Tethering if it's not allowed or if it's a wifi-only device
        ConnectivityManager cm =
                (ConnectivityManager) activity.getSystemService(Context.CONNECTIVITY_SERVICE);
        if (isSecondaryUser || !cm.isTetheringSupported()) {
            getPreferenceScreen().removePreference(findPreference(KEY_TETHER_SETTINGS));
        } else {
            Preference p = findPreference(KEY_TETHER_SETTINGS);
            p.setTitle(Utils.getTetheringLabel(cm));
        }
        protectByRestrictions(KEY_TETHER_SETTINGS);

        // Enable link to CMAS app settings depending on the value in config.xml.
        boolean isCellBroadcastAppLinkEnabled = this.getResources().getBoolean(
                com.android.internal.R.bool.config_cellBroadcastAppLinks);
        try {
            if (isCellBroadcastAppLinkEnabled) {
                PackageManager pm = getPackageManager();
                if (pm.getApplicationEnabledSetting("com.android.cellbroadcastreceiver")
                        == PackageManager.COMPONENT_ENABLED_STATE_DISABLED) {
                    isCellBroadcastAppLinkEnabled = false;  // CMAS app disabled
                }
            }
        } catch (IllegalArgumentException ignored) {
            isCellBroadcastAppLinkEnabled = false;  // CMAS app not installed
        }
        if (isSecondaryUser || !isCellBroadcastAppLinkEnabled) {
            PreferenceScreen root = getPreferenceScreen();
            Preference ps = findPreference(KEY_CELL_BROADCAST_SETTINGS);
            if (ps != null) root.removePreference(ps);
        }
        protectByRestrictions(KEY_CELL_BROADCAST_SETTINGS);
    }

    @Override
    public void onStart() {
        super.onStart();

        initSmsApplicationSetting();
    }

    @Override
    public void onResume() {
        super.onResume();

        mAirplaneModeEnabler.resume();
        if (mNfcEnabler != null) {
            mNfcEnabler.resume();
        }
        if (mNsdEnabler != null) {
            mNsdEnabler.resume();
        }
    }

    @Override
    public void onSaveInstanceState(Bundle outState) {
        super.onSaveInstanceState(outState);

        if (!TextUtils.isEmpty(mManageMobilePlanMessage)) {
            outState.putString(SAVED_MANAGE_MOBILE_PLAN_MSG, mManageMobilePlanMessage);
        }
    }

    @Override
    public void onPause() {
        super.onPause();

        mAirplaneModeEnabler.pause();
        if (mNfcEnabler != null) {
            mNfcEnabler.pause();
        }
        if (mNsdEnabler != null) {
            mNsdEnabler.pause();
        }
    }

    @Override
    public void onActivityResult(int requestCode, int resultCode, Intent data) {
        if (requestCode == REQUEST_CODE_EXIT_ECM) {
            Boolean isChoiceYes = data.getBooleanExtra(EXIT_ECM_RESULT, false);
            // Set Airplane mode based on the return value and checkbox state
            mAirplaneModeEnabler.setAirplaneModeInECM(isChoiceYes,
                    mAirplaneModePreference.isChecked());
        }
        super.onActivityResult(requestCode, resultCode, data);
    }

    @Override
    protected int getHelpResource() {
        return R.string.help_url_more_networks;
    }

    @Override
    public boolean onPreferenceChange(Preference preference, Object newValue) {
        if (preference == mSmsApplicationPreference && newValue != null) {
            SmsApplication.setDefaultApplication(newValue.toString(), getActivity());
            updateSmsApplicationSetting();
            return true;
        }
        return false;
    }
}<|MERGE_RESOLUTION|>--- conflicted
+++ resolved
@@ -333,8 +333,6 @@
             removePreference(KEY_MOBILE_NETWORK_SETTINGS);
             removePreference(KEY_MANAGE_MOBILE_PLAN);
         }
-<<<<<<< HEAD
-=======
         // Remove Mobile Network Settings and Manage Mobile Plan
         // if config_show_mobile_plan sets false.
         boolean isMobilePlanEnabled = this.getResources().getBoolean(
@@ -345,7 +343,6 @@
                 removePreference(KEY_MANAGE_MOBILE_PLAN);
             }
         }
->>>>>>> f9ca318a
         protectByRestrictions(KEY_MOBILE_NETWORK_SETTINGS);
         protectByRestrictions(KEY_MANAGE_MOBILE_PLAN);
 
