--- conflicted
+++ resolved
@@ -50,14 +50,10 @@
 import android.widget.Button;
 import android.widget.CheckBox;
 import android.widget.CompoundButton;
+import android.widget.CompoundButton.OnCheckedChangeListener;
 import android.widget.EditText;
 import android.widget.Spinner;
 import android.widget.TextView;
-<<<<<<< HEAD
-=======
-import android.widget.CompoundButton;
->>>>>>> 4d9f670b
-import android.widget.CompoundButton.OnCheckedChangeListener;
 
 import com.android.settings.ProxySelector;
 import com.android.settings.R;
@@ -82,7 +78,6 @@
     // e.g. AccessPoint.SECURITY_NONE
     private int mAccessPointSecurity;
     private TextView mPasswordView;
-    private CheckBox mShowPassword;
 
     private String unspecifiedCert = "unspecified";
     private static final int unspecifiedCertIndex = 0;
@@ -565,19 +560,9 @@
         if (mPasswordView == null) {
             mPasswordView = (TextView) mView.findViewById(R.id.password);
             mPasswordView.addTextChangedListener(this);
-<<<<<<< HEAD
-            mShowPassword = (CheckBox) mView.findViewById(R.id.show_password);
-            mShowPassword.setOnClickListener(this);
-            mShowPassword.setOnCheckedChangeListener(new OnCheckedChangeListener() {
-                public void onCheckedChanged(CompoundButton buttonView, boolean isChecked) {
-                    updatePasswordVisibility(isChecked);
-                }
-            });
-=======
             ((CheckBox) mView.findViewById(R.id.show_password))
                 .setOnCheckedChangeListener(this);
 
->>>>>>> 4d9f670b
             if (mAccessPoint != null && mAccessPoint.networkId != INVALID_NETWORK_ID) {
                 mPasswordView.setHint(R.string.wifi_unchanged);
             }
@@ -887,9 +872,6 @@
     @Override
     public void onCheckedChanged(CompoundButton view, boolean isChecked) {
         if (view.getId() == R.id.show_password) {
-<<<<<<< HEAD
-            updatePasswordVisibility(((CheckBox) view).isChecked());
-=======
             int pos = mPasswordView.getSelectionEnd();
             mPasswordView.setInputType(
                     InputType.TYPE_CLASS_TEXT | (isChecked ?
@@ -898,7 +880,6 @@
             if (pos >= 0) {
                 ((EditText)mPasswordView).setSelection(pos);
             }
->>>>>>> 4d9f670b
         } else if (view.getId() == R.id.wifi_advanced_togglebox) {
             if (isChecked) {
                 mView.findViewById(R.id.wifi_advanced_fields).setVisibility(View.VISIBLE);
